--- conflicted
+++ resolved
@@ -63,7 +63,6 @@
         self._destinations = destinations
         self._normalized_dest_names = [self._normalize(item["name"]) for item in destinations]
         self._normalized_keywords = [self._normalize(keyword) for keyword in TRAVEL_KEYWORDS]
-<<<<<<< HEAD
         
         # Initialize OpenAI client if available
         self._openai_client = None
@@ -74,9 +73,7 @@
                     self._openai_client = OpenAI(api_key=api_key)
                 except Exception:
                     pass
-=======
         self._province_aliases = self._build_province_aliases()
->>>>>>> 3bda3af1
 
     def append_user(self, text: str) -> Dict[str, object]:
         return self._store.add("user", text)
@@ -87,7 +84,6 @@
     def build_reply(self, user_text: str) -> Dict[str, object]:
         cleaned = user_text.strip()
         if not cleaned:
-<<<<<<< HEAD
             return self.append_assistant("ลองพิมพ์ชื่อเมืองหรือสไตล์การเดินทางที่อยากไปนะคะ")
 
         # Check Bangkok first (special case with pre-built guides)
@@ -218,7 +214,6 @@
             )
         
         return f"<div class=\"guide-response\">{''.join(cards)}</div>"
-=======
             return self.append_assistant("ลองพิมพ์ชื่อจังหวัดหรือสไตล์ทริปที่อยากไปนะคะ")
 
         province = self._resolve_province(cleaned)
@@ -235,7 +230,6 @@
             return self.append_assistant(self._format_summary_text(province, entries))
 
         return self.append_assistant(UNSUPPORTED_PROVINCE_MESSAGE)
->>>>>>> 3bda3af1
 
     def list_messages(self) -> List[Dict[str, object]]:
         return self._store.list()
