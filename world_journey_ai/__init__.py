﻿"""World Journey AI - Travel Assistant Application.

A Flask-based travel assistant that uses AI to help users plan their journeys
and discover travel destinations in Thailand and around the world.
"""

from __future__ import annotations

import logging
import os
from pathlib import Path
from typing import Optional

import os
from dotenv import load_dotenv
from pymongo import MongoClient, ASCENDING, DESCENDING

from flask import Flask
from flask_cors import CORS

from .routes.api import api_bp
from .routes.pages import pages_bp


def create_app(config_name: Optional[str] = None) -> Flask:
    """Create and configure the Flask application.
    
    Args:
        config_name: Optional configuration name for different environments
        
    Returns:
        Configured Flask application instance
        
    Raises:
        RuntimeError: If services fail to initialize
    """
    # Determine base path for static/template folders
    base_path = Path(__file__).resolve().parent.parent
    
    # Create Flask app with proper folder configuration
    app = Flask(
        __name__,
        static_folder=str(base_path / "static"),
        static_url_path="/static",
        template_folder=str(base_path / "templates"),
    )

<<<<<<< HEAD
    # Configure Flask app
    _configure_app(app, config_name)
    
    # Initialize services
    _initialize_services(app)
    
    # Register blueprints
    _register_blueprints(app)

    app.logger.info("World Journey AI application created successfully")
    return app


def _configure_app(app: Flask, config_name: Optional[str] = None) -> None:
    """Configure Flask application settings."""
    # Set secret key from environment or use default for development
    app.config["SECRET_KEY"] = os.getenv("SECRET_KEY", "dev-key-change-in-production")
    
    # Configure CORS for development
    allowed_origins = [
        "http://localhost:*",
        "http://127.0.0.1:*",
        "https://localhost:*",
        "https://127.0.0.1:*",
    ]
    CORS(app, origins=allowed_origins)

    # Configure logging
    log_level = getattr(logging, os.getenv("LOG_LEVEL", "INFO").upper(), logging.INFO)
    
    if not app.debug:
        logging.basicConfig(
            level=log_level,
            format="%(asctime)s - %(name)s - %(levelname)s - %(message)s"
        )
        app.logger.setLevel(log_level)
    
    app.logger.info(f"Flask app configured with environment: {config_name or 'default'}")
=======
    # โหลดค่าในไฟล์ .env (ถ้ามี) เพื่อให้ตัวแปรแวดล้อมพร้อมใช้
    load_dotenv(base_path / ".env")

    CORS(app)
>>>>>>> 19607c74


def _initialize_services(app: Flask) -> None:
    """Initialize application services with proper error handling."""
    try:
        # Lazy import to avoid circular dependencies
        from .services.chatbot import ChatEngine
        from .services.destinations import DESTINATIONS
        from .services.messages import MessageStore
        
        # Initialize services
        message_store = MessageStore(limit=200)
        chat_engine = ChatEngine(message_store, DESTINATIONS)
        
        # Store in app extensions for later access
        app.extensions["message_store"] = message_store
        app.extensions["chat_engine"] = chat_engine
        
        app.logger.info("Services initialized successfully")
        
    except ImportError as e:
        app.logger.error(f"Failed to import services: {e}")
        raise RuntimeError(f"Service import failed: {e}") from e
    except Exception as e:
        app.logger.error(f"Failed to initialize services: {e}")
        raise RuntimeError(f"Service initialization failed: {e}") from e

<<<<<<< HEAD
=======
    # พยายามเชื่อม MongoDB ถ้ามีการตั้งค่าใน environment
    try:
        mongo_uri = os.environ.get("MONGODB_URI")
        mongo_dbname = os.environ.get("MONGODB_DB")
        if mongo_uri and mongo_dbname:
            client = MongoClient(mongo_uri)
            db = client[mongo_dbname]
            events = db["usage_events"]
            # สร้าง index ถ้ายังไม่มี (idempotent)
            events.create_index([("uid", ASCENDING), ("created_at", DESCENDING)])
            app.extensions["mongo_client"] = client
            app.extensions["mongo_events"] = events
    except Exception:
        # ไม่ควรให้การเชื่อม Mongo ทำให้แอปไม่สามารถเริ่มได้ใน dev mode
        pass

    app.register_blueprint(pages_bp)
    app.register_blueprint(api_bp, url_prefix="/api")
>>>>>>> 19607c74

def _register_blueprints(app: Flask) -> None:
    """Register Flask blueprints."""
    try:
        app.register_blueprint(pages_bp)
        app.register_blueprint(api_bp, url_prefix="/api")
        app.logger.info("Blueprints registered successfully")
    except Exception as e:
        app.logger.error(f"Failed to register blueprints: {e}")
        raise RuntimeError(f"Blueprint registration failed: {e}") from e<|MERGE_RESOLUTION|>--- conflicted
+++ resolved
@@ -45,7 +45,6 @@
         template_folder=str(base_path / "templates"),
     )
 
-<<<<<<< HEAD
     # Configure Flask app
     _configure_app(app, config_name)
     
@@ -54,6 +53,10 @@
     
     # Register blueprints
     _register_blueprints(app)
+    # โหลดค่าในไฟล์ .env (ถ้ามี) เพื่อให้ตัวแปรแวดล้อมพร้อมใช้
+    load_dotenv(base_path / ".env")
+
+    CORS(app)
 
     app.logger.info("World Journey AI application created successfully")
     return app
@@ -72,6 +75,24 @@
         "https://127.0.0.1:*",
     ]
     CORS(app, origins=allowed_origins)
+    # พยายามเชื่อม MongoDB ถ้ามีการตั้งค่าใน environment
+    try:
+        mongo_uri = os.environ.get("MONGODB_URI")
+        mongo_dbname = os.environ.get("MONGODB_DB")
+        if mongo_uri and mongo_dbname:
+            client = MongoClient(mongo_uri)
+            db = client[mongo_dbname]
+            events = db["usage_events"]
+            # สร้าง index ถ้ายังไม่มี (idempotent)
+            events.create_index([("uid", ASCENDING), ("created_at", DESCENDING)])
+            app.extensions["mongo_client"] = client
+            app.extensions["mongo_events"] = events
+    except Exception:
+        # ไม่ควรให้การเชื่อม Mongo ทำให้แอปไม่สามารถเริ่มได้ใน dev mode
+        pass
+
+    app.register_blueprint(pages_bp)
+    app.register_blueprint(api_bp, url_prefix="/api")
 
     # Configure logging
     log_level = getattr(logging, os.getenv("LOG_LEVEL", "INFO").upper(), logging.INFO)
@@ -84,12 +105,6 @@
         app.logger.setLevel(log_level)
     
     app.logger.info(f"Flask app configured with environment: {config_name or 'default'}")
-=======
-    # โหลดค่าในไฟล์ .env (ถ้ามี) เพื่อให้ตัวแปรแวดล้อมพร้อมใช้
-    load_dotenv(base_path / ".env")
-
-    CORS(app)
->>>>>>> 19607c74
 
 
 def _initialize_services(app: Flask) -> None:
@@ -117,27 +132,6 @@
         app.logger.error(f"Failed to initialize services: {e}")
         raise RuntimeError(f"Service initialization failed: {e}") from e
 
-<<<<<<< HEAD
-=======
-    # พยายามเชื่อม MongoDB ถ้ามีการตั้งค่าใน environment
-    try:
-        mongo_uri = os.environ.get("MONGODB_URI")
-        mongo_dbname = os.environ.get("MONGODB_DB")
-        if mongo_uri and mongo_dbname:
-            client = MongoClient(mongo_uri)
-            db = client[mongo_dbname]
-            events = db["usage_events"]
-            # สร้าง index ถ้ายังไม่มี (idempotent)
-            events.create_index([("uid", ASCENDING), ("created_at", DESCENDING)])
-            app.extensions["mongo_client"] = client
-            app.extensions["mongo_events"] = events
-    except Exception:
-        # ไม่ควรให้การเชื่อม Mongo ทำให้แอปไม่สามารถเริ่มได้ใน dev mode
-        pass
-
-    app.register_blueprint(pages_bp)
-    app.register_blueprint(api_bp, url_prefix="/api")
->>>>>>> 19607c74
 
 def _register_blueprints(app: Flask) -> None:
     """Register Flask blueprints."""
