--- conflicted
+++ resolved
@@ -11,12 +11,9 @@
 
 from flask import Blueprint, current_app, jsonify, request
 
-<<<<<<< HEAD
 # Create API blueprint
-=======
 load_dotenv()
 
->>>>>>> 19607c74
 api_bp = Blueprint("api", __name__)
 
 # Constants
@@ -40,7 +37,6 @@
     return engine
 
 
-<<<<<<< HEAD
 def _create_error_response(message: str, status_code: int = 500) -> tuple[dict, int]:
     """Create standardized error response.
     
@@ -91,7 +87,6 @@
 
 
 @api_bp.route("/search", methods=["GET"])
-=======
 def _get_events_collection():
     """Return the `usage_events` collection. Initialize Mongo client once and store
     references on app.extensions. Requires MONGODB_URI and MONGODB_DB in env.
@@ -116,7 +111,6 @@
 
 
 @api_bp.get("/search")
->>>>>>> 19607c74
 def search():
     """Search for destinations based on query parameter.
     
@@ -228,13 +222,11 @@
     return jsonify({"error": "HTTP method ไม่ได้รับอนุญาต"}), 405
 
 
-<<<<<<< HEAD
 @api_bp.errorhandler(500)
 def api_internal_error(error):
     """Handle 500 errors for API endpoints."""
     current_app.logger.error(f"API internal server error: {error}")
     return jsonify({"error": "เกิดข้อผิดพลาดภายในเซิร์ฟเวอร์"}), 500
-=======
     user_entry = engine.append_user(text)
     assistant_entry = engine.build_reply(text)
     # พยายามบันทึกประวัติการสนทนาไปยัง MongoDB (ไม่ให้ล้มการตอบกลับถ้า Mongo ผิดพลาด)
@@ -315,4 +307,3 @@
         return jsonify({"ok": False, "error": f"mongo error: {exc}"}), 500
 
     return jsonify({"ok": True, "count": len(docs), "docs": docs})
->>>>>>> 19607c74
