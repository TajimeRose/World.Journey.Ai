<<<<<<< HEAD
﻿# Core Framework
flask>=2.3.0
flask-cors>=4.0.0

# Production Server
gunicorn>=21.0.0

# HTTP Requests
requests>=2.31.0

# AI Integration
openai>=1.3.0

# Firebase (Optional - for authentication)
firebase-admin>=6.2.0

# Development Dependencies (Optional)
python-dotenv>=1.0.0
=======
﻿flask
flask-cors
gunicorn
requests
openai
firebase-admin
python-dotenv
pymongo
>>>>>>> 19607c74
<|MERGE_RESOLUTION|>--- conflicted
+++ resolved
@@ -1,4 +1,3 @@
-<<<<<<< HEAD
 ﻿# Core Framework
 flask>=2.3.0
 flask-cors>=4.0.0
@@ -17,7 +16,6 @@
 
 # Development Dependencies (Optional)
 python-dotenv>=1.0.0
-=======
 ﻿flask
 flask-cors
 gunicorn
@@ -25,5 +23,4 @@
 openai
 firebase-admin
 python-dotenv
-pymongo
->>>>>>> 19607c74
+pymongo